from __future__ import annotations

import copy
import dataclasses
import math
import typing

from retro_data_structures.properties.base_property import BaseProperty

if typing.TYPE_CHECKING:
    import typing_extensions

    from retro_data_structures import json_util
    from retro_data_structures.asset_manager import AssetManager
    from retro_data_structures.base_resource import Dependency


@dataclasses.dataclass()
class BaseVector(BaseProperty):
    x: float = 0.0
    y: float = 0.0
    z: float = 0.0

    @classmethod
    def from_json(cls, data: json_util.JsonValue) -> typing_extensions.Self:
        json_data = typing.cast(dict[str, float], data)
        return cls(json_data["x"], json_data["y"], json_data["z"])

    def to_json(self) -> json_util.JsonObject:
        return {
            "x": self.x,
            "y": self.y,
            "z": self.z,
        }

<<<<<<< HEAD
    def dependencies_for(self, asset_manager):
        yield from []

    def __add__(self, other: BaseVector) -> typing_extensions.Self:
        return self.__class__(self.x + other.x, self.y + other.y, self.z + other.z)

    def __sub__(self, other: BaseVector) -> typing_extensions.Self:
        return self.__class__(self.x - other.x, self.y - other.y, self.z - other.z)

    def __mul__(self, other: int | float | BaseVector) -> typing_extensions.Self:
        if isinstance(other, BaseVector):
            return self.__class__(self.x * other.x, self.y * other.y, self.z * other.z)
        if isinstance(other, int | float):
            return self.__class__(self.x * other, self.y * other, self.z * other)
        raise TypeError

    def __truediv__(self, other: int | float | BaseVector) -> typing_extensions.Self:
        if isinstance(other, BaseVector):
            return self.__class__(self.x / other.x, self.y / other.y, self.z / other.z)
        if isinstance(other, int | float):
            return self.__class__(self.x / other, self.y / other, self.z / other)
        raise TypeError

    def __floordiv__(self, other: int | float | BaseVector) -> typing_extensions.Self:
        if isinstance(other, BaseVector):
            return self.__class__(self.x // other.x, self.y // other.y, self.z // other.z)
        if isinstance(other, int | float):
            return self.__class__(self.x // other, self.y // other, self.z // other)
        raise TypeError

    def rotate(self, rotation: BaseVector, center: BaseVector | None = None) -> typing_extensions.Self:
        """
        Rotates the vector on all three axes, around a center point.

        :param rotation: The angle (in degrees) to rotate around each axis
        :param center: The point around which to revolve
        :returns: A new vector with the rotation applied
        """

        if center is None:
            center = BaseVector()

        pos = [self.x - center.x, self.y - center.y, self.z - center.z]
        rot = [rotation.x, rotation.y, rotation.z]

        for i in range(3):
            theta = rot[i] * math.pi / 180.0
            sin = math.sin(theta)
            cos = math.cos(theta)

            old_pos = copy.copy(pos)

            comp1 = (i + 1) % 3
            comp2 = (i + 2) % 3
            pos[comp1] = old_pos[comp1] * cos - old_pos[comp2] * sin
            pos[comp2] = old_pos[comp1] * sin + old_pos[comp2] * cos

        return self.__class__(pos[0], pos[1], pos[2]) + center
=======
    def dependencies_for(self, asset_manager: AssetManager) -> typing.Iterator[Dependency]:
        yield from []
>>>>>>> cbf97bf7
<|MERGE_RESOLUTION|>--- conflicted
+++ resolved
@@ -33,8 +33,7 @@
             "z": self.z,
         }
 
-<<<<<<< HEAD
-    def dependencies_for(self, asset_manager):
+    def dependencies_for(self, asset_manager: AssetManager) -> typing.Iterator[Dependency]:
         yield from []
 
     def __add__(self, other: BaseVector) -> typing_extensions.Self:
@@ -91,8 +90,4 @@
             pos[comp1] = old_pos[comp1] * cos - old_pos[comp2] * sin
             pos[comp2] = old_pos[comp1] * sin + old_pos[comp2] * cos
 
-        return self.__class__(pos[0], pos[1], pos[2]) + center
-=======
-    def dependencies_for(self, asset_manager: AssetManager) -> typing.Iterator[Dependency]:
-        yield from []
->>>>>>> cbf97bf7
+        return self.__class__(pos[0], pos[1], pos[2]) + center