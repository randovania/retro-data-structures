import construct
from construct import (
    Struct,
    PrefixedArray,
    Int32ub,
    Float32b,
    Prefixed,
    GreedyBytes,
    Int16ub,
<<<<<<< HEAD
    Terminated,
=======
    Switch,
>>>>>>> c512d169
    IfThenElse,
    Array,
    If,
    Const,
)

from retro_data_structures import game_check
from retro_data_structures.game_check import Game

Weight = Struct(
    bone_id=Int32ub,
    weight=Float32b,
)

VertexGroup = Struct(
    weights_array=PrefixedArray(Int32ub, Weight),
    vertex_count=Int32ub,
)

Prime1FooterField = Struct(
    first=Int32ub,
    # These values are read by the game, but discarded
    other=IfThenElse(
        construct.this.first == 0xFFFFFFFF,
        Int32ub,
        Array(construct.this.first, Array(3, Int32ub)),
    ),
)

Prime1Footer = Struct(
    unk_a=Prime1FooterField,
    unk_b=Prime1FooterField,
    trailing_bytes=GreedyBytes,
)

OtherFooter = Struct(
    # These values are read by the game, but unknown purpose
    pool_to_skin_idx=PrefixedArray(Int32ub, Int16ub),
    trailing_bytes=Prefixed(Int32ub, GreedyBytes),
)

CSKR = Struct(
    _magic=If(game_check.current_game_at_least(Game.CORRUPTION),Const(0x534B494E, Int32ub)),
    unk=If(game_check.current_game_at_least(Game.CORRUPTION),Int32ub), # Version ?
    vertex_groups=PrefixedArray(Int32ub, VertexGroup),
    footer=IfThenElse(
        game_check.is_prime1,
        Prime1Footer,
        OtherFooter,
    ),
<<<<<<< HEAD
#    _end=Terminated,
=======
>>>>>>> c512d169
)<|MERGE_RESOLUTION|>--- conflicted
+++ resolved
@@ -7,11 +7,7 @@
     Prefixed,
     GreedyBytes,
     Int16ub,
-<<<<<<< HEAD
-    Terminated,
-=======
     Switch,
->>>>>>> c512d169
     IfThenElse,
     Array,
     If,
@@ -62,8 +58,4 @@
         Prime1Footer,
         OtherFooter,
     ),
-<<<<<<< HEAD
-#    _end=Terminated,
-=======
->>>>>>> c512d169
 )