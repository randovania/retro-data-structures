from construct import Construct
from retro_data_structures.formats.ancs import ANCS
from retro_data_structures.formats.anim import ANIM
from retro_data_structures.formats.cinf import CINF
from retro_data_structures.formats.cmdl import CMDL
from retro_data_structures.formats.cskr import CSKR
from retro_data_structures.formats.cspp import CSPP
from retro_data_structures.formats.dgrp import DGRP
from retro_data_structures.formats.evnt import EVNT
from retro_data_structures.formats.mlvl import MLVL
from retro_data_structures.formats.mrea import MREA
from retro_data_structures.formats.pak import PAK
from retro_data_structures.formats.part import PART
from retro_data_structures.formats.scan import SCAN
from retro_data_structures.formats.txtr import TXTR
from retro_data_structures.formats.strg import STRG

AssetType = str
AssetId = int


ALL_FORMATS = {
    "ANCS": ANCS,
    "CMDL": CMDL,
    "MLVL": MLVL,
    "MREA": MREA,
    "PAK": PAK,
    "ANIM": ANIM,
    "CINF": CINF,
    "CSKR": CSKR,
    "EVNT": EVNT,
    "PART": PART,
    "TXTR": TXTR,
    "CSPP": CSPP,
<<<<<<< HEAD
    "SCAN": SCAN,
    "DGRP": DGRP,
=======
    "STRG": STRG,
>>>>>>> 424e0901
}


def format_for(type_name: AssetType) -> Construct:
    return ALL_FORMATS[type_name.upper()]<|MERGE_RESOLUTION|>--- conflicted
+++ resolved
@@ -32,12 +32,11 @@
     "PART": PART,
     "TXTR": TXTR,
     "CSPP": CSPP,
-<<<<<<< HEAD
+
     "SCAN": SCAN,
-    "DGRP": DGRP,
-=======
+    "DGRP": DGRP
     "STRG": STRG,
->>>>>>> 424e0901
+
 }
 
 
